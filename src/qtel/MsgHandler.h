/**
@file	 MsgHandler.cpp
@brief   Handling of playback of audio clips
@author  Tobias Blomberg / SM0SVX
@date	 2005-10-22

This file contains an object that handles the playback of audio clips.

\verbatim
SvxLink - A Multi Purpose Voice Services System for Ham Radio Use
Copyright (C) 2004-2011  Tobias Blomberg / SM0SVX

This program is free software; you can redistribute it and/or modify
it under the terms of the GNU General Public License as published by
the Free Software Foundation; either version 2 of the License, or
(at your option) any later version.

This program is distributed in the hope that it will be useful,
but WITHOUT ANY WARRANTY; without even the implied warranty of
MERCHANTABILITY or FITNESS FOR A PARTICULAR PURPOSE.  See the
GNU General Public License for more details.

You should have received a copy of the GNU General Public License
along with this program; if not, write to the Free Software
Foundation, Inc., 59 Temple Place, Suite 330, Boston, MA  02111-1307  USA
\endverbatim
*/



#ifndef MSG_HANDLER_INCLUDED
#define MSG_HANDLER_INCLUDED


/****************************************************************************
 *
 * System Includes
 *
 ****************************************************************************/

#include <string>
#include <list>
#include <map>

#include <sigc++/sigc++.h>



/****************************************************************************
 *
 * Project Includes
 *
 ****************************************************************************/

#include <AsyncAudioSource.h>

<<<<<<< HEAD
class MsgHandler : public sigc::trackable, public Async::AudioSource
=======

/****************************************************************************
 *
 * Local Includes
 *
 ****************************************************************************/



/****************************************************************************
 *
 * Forward declarations
 *
 ****************************************************************************/

class QueueItem;



/****************************************************************************
 *
 * Namespace
 *
 ****************************************************************************/

//namespace MyNameSpace
//{


/****************************************************************************
 *
 * Forward declarations of classes inside of the declared namespace
 *
 ****************************************************************************/

  

/****************************************************************************
 *
 * Defines & typedefs
 *
 ****************************************************************************/



/****************************************************************************
 *
 * Exported Global Variables
 *
 ****************************************************************************/



/****************************************************************************
 *
 * Class definitions
 *
 ****************************************************************************/

/**
@brief	Handling of playback of audio clips
@author Tobias Blomberg / SM0SVX
@date   2005-10-22

This class handles the playback of audio clips.
*/
class MsgHandler : public SigC::Object, public Async::AudioSource
>>>>>>> 3dd1fe2f
{
  public:
    /**
     * @brief 	Default constuctor
     * @param	sample_rate The sample rate of the playback system
     */
    explicit MsgHandler(int sample_rate);

    /**
     * @brief 	Destructor
     */
    ~MsgHandler(void);
    
    /**
     * @brief 	Play a file
     * @param 	path The full path to the file to play
     * @param   idle_marked Choose if the playback should be idle marked or not
     *
     * Use this function to play a file.
     * If idle_marked is true, the isIdle function will return true when
     * the file is being played.
     */
    void playFile(const std::string& path, bool idle_marked=false);
    
    /**
     * @brief 	Play the given number of milliseconds of silence
     * @param 	length The length in milliseconds of the silence
     * @param   idle_marked Choose if the playback should be idle marked or not
     *
     * Use this function to play a given milliseconds of silence.
     * If idle_marked is true, the isIdle function will return true when
     * the silence is being played.
     */
    void playSilence(int length, bool idle_marked=false);
    
    /**
     * @brief 	Play a sinus tone
     * @param 	fq The frequency of the tone to play
     * @param 	amp The amplitude of the tone to play (0-1000)
     * @param 	length The length in milliseconds of the tone to play
     * @param   idle_marked Choose if the playback should be idle marked or not
     *
     * Use this function to play a sinus tone with the given frequency,
     * amplitude and length.
     * If idle_marked is true, the isIdle function will return true when
     * the silence is being played.
     */
    void playTone(int fq, int amp, int length, bool idle_marked=false);
    
    /**
     * @brief 	Check if a message is beeing written
     * @return	Return \em true if a message is beeing written
     */
    bool isWritingMessage(void) const { return is_writing_message; }
    
    /**
     * @brief 	Check if the message writer is idle (ignoring idle marked items)
     * @return	Returns \em true if the idle or else \em false
     */
    bool isIdle(void) const { return non_idle_cnt == 0; }
    
    /**
     * @brief 	Clear all messages
     */
    void clear(void);
    
    /**
     * @brief 	Mark the beginning of a block of messages
     *
     * All the playXxx functions will be queued until the end() method is
     * called. Multiple begin/end can be nested.
     */
    void begin(void);
    
<<<<<<< HEAD
    sigc::signal<void>       	    allMsgsWritten;
=======
    /**
     * @brief 	Mark the end of a block of messages
     *
     * All the playXxx functions that have been previously queued will be
     * executed.
     */
    void end(void);    
>>>>>>> 3dd1fe2f
    
    /**
     * @brief 	A signal that is emitted when all messages has been written
     */
    SigC::Signal0<void>       	    allMsgsWritten;
    
    /**
     * @brief Resume audio output to the sink
     * 
     * This function will be called when the registered audio sink is ready
     * to accept more samples.
     * This function is normally only called from a connected sink object.
     */
    virtual void resumeOutput(void);
    
  protected:
    /**
     * @brief The registered sink has flushed all samples
     *
     * This function will be called when all samples have been flushed in the
     * registered sink.
     * This function is normally only called from a connected sink object.
     */
    virtual void allSamplesFlushed(void);
    
  private:
    std::list<QueueItem*>   msg_queue;
    int			    sample_rate;
    int      	      	    nesting_level;
    bool      	      	    pending_play_next;
    QueueItem 	      	    *current;
    bool      	      	    is_writing_message;
    int       	      	    non_idle_cnt;
    
    MsgHandler(const MsgHandler&);
    MsgHandler& operator=(const MsgHandler&);
    void addItemToQueue(QueueItem *item);
    void playMsg(void);
    void writeSamples(void);
    void deleteQueueItem(QueueItem *item);

}; /* class MsgHandler */


//} /* namespace */

#endif /* MSG_HANDLER_INCLUDED */



/*
 * This file has not been truncated
 */<|MERGE_RESOLUTION|>--- conflicted
+++ resolved
@@ -54,9 +54,6 @@
 
 #include <AsyncAudioSource.h>
 
-<<<<<<< HEAD
-class MsgHandler : public sigc::trackable, public Async::AudioSource
-=======
 
 /****************************************************************************
  *
@@ -123,8 +120,7 @@
 
 This class handles the playback of audio clips.
 */
-class MsgHandler : public SigC::Object, public Async::AudioSource
->>>>>>> 3dd1fe2f
+class MsgHandler : public sigc::trackable, public Async::AudioSource
 {
   public:
     /**
@@ -199,9 +195,6 @@
      */
     void begin(void);
     
-<<<<<<< HEAD
-    sigc::signal<void>       	    allMsgsWritten;
-=======
     /**
      * @brief 	Mark the end of a block of messages
      *
@@ -209,12 +202,11 @@
      * executed.
      */
     void end(void);    
->>>>>>> 3dd1fe2f
     
     /**
      * @brief 	A signal that is emitted when all messages has been written
      */
-    SigC::Signal0<void>       	    allMsgsWritten;
+    sigc::signal<void>       	    allMsgsWritten;
     
     /**
      * @brief Resume audio output to the sink
