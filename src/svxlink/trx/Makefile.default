--- conflicted
+++ resolved
@@ -74,13 +74,9 @@
 		  S54sDtmfDecoder.cpp PttCtrl.cpp MultiTx.cpp \
 		  SigLevDetTone.cpp Sel5Decoder.cpp SwSel5Decoder.cpp \
 		  SquelchEvDev.cpp Macho.cpp SquelchGpio.cpp Ptt.cpp \
-<<<<<<< HEAD
 		  SigLevDetAfsk.cpp AfskDtmfDecoder.cpp SigLevDet.cpp \
-		  PttSerialPin.cpp PttGpio.cpp
-=======
 		  PttSerialPin.cpp PttGpio.cpp PttPty.cpp PtyDtmfDecoder.cpp \
 		  Pty.cpp
->>>>>>> aef9ed26
 
 # Which libs are used by the DYNAMIC lib generated.
 LIB_LIBS	= -lc
