--- conflicted
+++ resolved
@@ -12,31 +12,6 @@
 
 # Set up a target for compressing each manual page. Also add an install
 # target for it.
-<<<<<<< HEAD
-set(TARGETS)
-foreach(man ${MAN_PAGES})
-  add_custom_command(OUTPUT ${man}.gz
-    DEPENDS ${man}
-    COMMAND ${GZIP_TOOL} -c ${CMAKE_CURRENT_SOURCE_DIR}/${man} > ${man}.gz
-    COMMENT "Compressing manual page ${man}.gz..."
-  )
-  add_custom_command(OUTPUT ${man}.html
-    DEPENDS ${man}
-    COMMAND ${GROFF_TOOL} -mandoc -Thtml < ${CMAKE_CURRENT_SOURCE_DIR}/${man} > ${man}.html
-    COMMENT "Creating HTML maual page ${man}.html..."
-  )
-  string(REGEX REPLACE ^.*\([1-9]\)\$ \\1 sec ${man})
-  install(FILES ${CMAKE_CURRENT_BINARY_DIR}/${man}.gz
-    DESTINATION ${MAN_INSTALL_DIR}/man${sec}
-    OPTIONAL
-  )
-  install(FILES ${CMAKE_CURRENT_BINARY_DIR}/${man}.html
-    DESTINATION ${DOC_INSTALL_DIR}/man/man${sec}
-    OPTIONAL
-  )
-  set(TARGETS ${TARGETS} ${man}.gz ${man}.html)
-endforeach(man)
-=======
 if(GROFF_TOOL AND GZIP_TOOL)
   set(TARGETS)
   foreach(man ${MAN_PAGES})
@@ -61,7 +36,6 @@
     )
     set(TARGETS ${TARGETS} ${man}.gz ${man}.html)
   endforeach(man)
->>>>>>> efa61ccb
 
   # Add a custom target to trigger the build of the man pages
   add_custom_target(man DEPENDS ${TARGETS})
